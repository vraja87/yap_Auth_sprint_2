[flake8]
ignore = WPS305, S101,DAR101,D100,I004, Q000, D107, D105, D101, WPS306, WPS407, WPS221, WPS358, D102, WPS210, P101, D103, P103, E402, S608, DAR401, D106, S105, D104, E126
max-line-length = 120
exclude =
    .git,
    __pycache__,
    venv,
    migrations,
<<<<<<< HEAD
    __init__.py
    auth/src/db/postgres.py
=======
    __init__.py,
    auth/src/db/postgres.py,
    auth/src/api/v1/api_examples.py
>>>>>>> 38d63b23
<|MERGE_RESOLUTION|>--- conflicted
+++ resolved
@@ -6,11 +6,6 @@
     __pycache__,
     venv,
     migrations,
-<<<<<<< HEAD
-    __init__.py
-    auth/src/db/postgres.py
-=======
     __init__.py,
     auth/src/db/postgres.py,
-    auth/src/api/v1/api_examples.py
->>>>>>> 38d63b23
+    auth/src/api/v1/api_examples.py