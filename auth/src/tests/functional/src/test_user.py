from asyncio import sleep
from http import HTTPStatus

import pytest


@pytest.mark.parametrize(
    'query_data, expected_answer',
    [
        # Positive tests
        (
                {'login': 'Aa1',
                 'password': 'aAa_0',
                 'first_name': 'Li',
                 'last_name': 'Po',
                 },
                {'status': HTTPStatus.CREATED, 'length': 4}
        ),
        # Negative tests
        # Missed login
        (
            {'password': 'password2',
             'first_name': 'First',
             'last_name': 'Last'},
            {'status': HTTPStatus.UNPROCESSABLE_ENTITY, 'length': 1},
        ),
        # Missed password
        (
            {'login': 'UserTwoCreate',
             'first_name': 'First',
             'last_name': 'Last'},
            {'status': HTTPStatus.UNPROCESSABLE_ENTITY, 'length': 1},
        ),
        # Too short password
        (
            {'login': 'UserThreeCreate',
             'password': 'pass',
             'first_name': 'First',
             'last_name': 'Last'},
            {'status': HTTPStatus.UNPROCESSABLE_ENTITY, 'length': 1},
        ),
        # wrong password format. No capital case
        (
            {'login': 'UserThreeCreate',
             'password': 'aaa_0',
             'first_name': 'First',
             'last_name': 'Last'},
            {'status': HTTPStatus.UNPROCESSABLE_ENTITY, 'length': 1},
        ),
        # Inalid login (spaces)
        (
            {'login': 'invalid login',
             'password': 'password3',
             'first_name': 'First',
             'last_name': 'Last'},
            {'status': HTTPStatus.UNPROCESSABLE_ENTITY, 'length': 1},
        ),
        # User already exist
        (
            {'login': 'Aa1',
             'password': 'aAa_0',
             'first_name': 'Li',
             'last_name': 'Po',
             },
            {'status': HTTPStatus.CONFLICT, 'length': 1},
        ),
    ]
)
async def test_create_login(make_post_request, query_data: dict, expected_answer: dict):
    response = await make_post_request('/api/v1/user/signup', query_data)

    assert response.status == expected_answer['status']
    assert len(response.body) == expected_answer['length']


async def test_login_success(make_post_request_for_login):
    # Используем данные пользователя с ролью администратора
    credentials = {
        "username": "UserAdmin",  # Логин администратора
        "password": "Some_Pass1"        # Пароль администратора
    }
    response = await make_post_request_for_login('/api/v1/user/login', credentials)

    assert response.status == HTTPStatus.OK
    assert 'access_token' in response.body
    assert 'refresh_token' in response.body


async def test_login_invalid_credentials(make_post_request_for_login):
    # Используем неверные учетные данные
    invalid_credentials = {
        "username": "UserAdmin",
        "password": "wrongpassword"
    }
    response = await make_post_request_for_login('/api/v1/user/login', invalid_credentials)

    assert response.status == HTTPStatus.UNAUTHORIZED
    assert "Wrong login or password" in response.body['detail']


async def test_logout_success(make_post_request_for_login, make_post_request):
    credentials = {"username": "UserAdmin", "password": "Some_Pass1"}
    login_response = await make_post_request_for_login('/api/v1/user/login', credentials)
    access_token = login_response.body['access_token']

<<<<<<< HEAD
    headers = {"Authorization": f"Bearer {access_token}", }
=======
    headers = {"Authorization": f"Bearer {access_token}"}
>>>>>>> 38d63b23
    logout_response = await make_post_request('/api/v1/user/logout', headers=headers)

    assert logout_response.status == HTTPStatus.OK
    assert logout_response.body['message'] == "Successfully logged out"


async def test_logout_with_invalid_token(make_post_request):
    invalid_token = "some_invalid_token"
    response = await make_post_request('/api/v1/user/logout', {"access_token": invalid_token})
    assert response.status == HTTPStatus.FORBIDDEN
    assert response.body['detail'] == "Not authenticated"


async def test_logout_all_success(make_post_request_for_login, make_post_request):
    # login again
    credentials = {"username": "UserAdmin", "password": "Some_Pass1"}
    login_response = await make_post_request_for_login('/api/v1/user/login', credentials)
    access_token = login_response.body['access_token']

    # exit all sessions
    headers = {"Authorization": f"Bearer {access_token}"}
    logout_all_response = await make_post_request('/api/v1/user/logout_all', headers=headers, query_data=None)

    assert logout_all_response.status == HTTPStatus.OK
    assert logout_all_response.body['message'] == "Successfully logged out from all sessions"

    # try some api with same token... logout again.
    response = await make_post_request('/api/v1/user/logout', {"access_token": access_token})

    assert response.status == HTTPStatus.FORBIDDEN
    assert response.body['detail'] == "Not authenticated"


async def test_refresh_tokens_success(make_post_request_for_login, make_post_request__form_data):
    # login again
    credentials = {"username": "UserAdmin", "password": "Some_Pass1"}
    login_response = await make_post_request_for_login('/api/v1/user/login', credentials)
    refresh_token = login_response.body['refresh_token']

    await sleep(2)  # need some delay to get different refresh token
    refresh_response = await make_post_request__form_data('/api/v1/user/refresh', {"refresh_token": refresh_token})

    assert refresh_response.status == HTTPStatus.OK
    assert 'access_token' in refresh_response.body
    assert 'refresh_token' in refresh_response.body
    assert refresh_response.body['refresh_token'] != refresh_token


async def test_refresh_with_invalid_token(make_post_request__form_data):
    # use invalid refresh token.
    invalid_token = "some_invalid_token"
    response = await make_post_request__form_data('/api/v1/user/refresh', {"refresh_token": invalid_token})

    assert response.status == HTTPStatus.UNAUTHORIZED
    assert response.body['detail'] == "Invalid refresh token"


async def test_get_login_history_success(make_post_request_for_login, make_get_request):
    # login again
    credentials = {"username": "UserAdmin", "password": "Some_Pass1"}
    login_response = await make_post_request_for_login('/api/v1/user/login', credentials)
    access_token = login_response.body['access_token']

    headers = {"Authorization": f"Bearer {access_token}"}
    history_response = await make_get_request('/api/v1/user/login-history', headers=headers)

    assert history_response.status == HTTPStatus.OK
    assert isinstance(history_response.body, list)
    assert len(history_response.body) >= 1
    assert 'user_agent' in history_response.body[0]
    assert 'ip_address' in history_response.body[0]
    assert 'login_date' in history_response.body[0]
    assert len(history_response.body[0]) == 3


async def test_get_login_history_unauthorized(make_get_request):
    # Attempt to get login history without authorization
    response = await make_get_request('/api/v1/user/login-history')

    assert response.status == HTTPStatus.FORBIDDEN
    assert response.body['detail'] == "Not authenticated"


async def test_update_user_success(make_post_request_for_login, make_patch_request):
    credentials = {"username": "UserAdmin", "password": "Some_Pass1"}
    login_response = await make_post_request_for_login('/api/v1/user/login', credentials)
    access_token = login_response.body['access_token']

    user_update = {
        "login": "NewUserAdmin",
        "password": "New_Pass1",
        "first_name": "NewFirstName",
        "last_name": "NewLastName"
    }

    headers = {"Authorization": f"Bearer {access_token}"}
    update_response = await make_patch_request('/api/v1/user/update', user_update, headers=headers)

    assert update_response.status == HTTPStatus.OK
    assert update_response.body['message'] == "User information successfully updated"

    user_update = {
        "login": "UserAdmin",
        "password": "Some_Pass1",
        "first_name": "FirstName",
        "last_name": "LastName"
    }
    await make_patch_request('/api/v1/user/update', user_update, headers=headers)


async def test_update_user_unauthorized(make_patch_request):
    user_update = {"login": "new_login", "password": "new_password"}
    response = await make_patch_request('/api/v1/user/update', user_update)

    assert response.status == HTTPStatus.FORBIDDEN


async def test_get_access_roles_success(make_post_request_for_login, make_get_request):
    credentials = {"username": "UserAdmin", "password": "Some_Pass1"}
    login_response = await make_post_request_for_login('/api/v1/user/login', credentials)
    access_token = login_response.body['access_token']

    headers = {"Authorization": f"Bearer {access_token}"}
    roles_response = await make_get_request('/api/v1/user/access-roles', headers=headers)

    assert roles_response.status == HTTPStatus.OK
    assert isinstance(roles_response.body, list)
    assert {'name': 'administrator'} == roles_response.body[0]


async def test_get_access_roles_unauthorized(make_get_request):
    response = await make_get_request('/api/v1/user/access-roles')

    assert response.status == HTTPStatus.FORBIDDEN<|MERGE_RESOLUTION|>--- conflicted
+++ resolved
@@ -103,11 +103,7 @@
     login_response = await make_post_request_for_login('/api/v1/user/login', credentials)
     access_token = login_response.body['access_token']
 
-<<<<<<< HEAD
-    headers = {"Authorization": f"Bearer {access_token}", }
-=======
-    headers = {"Authorization": f"Bearer {access_token}"}
->>>>>>> 38d63b23
+    headers = {"Authorization": f"Bearer {access_token}"}
     logout_response = await make_post_request('/api/v1/user/logout', headers=headers)
 
     assert logout_response.status == HTTPStatus.OK
