import asyncio
import json
import time
import uuid

import aiohttp
import pytest
import pytest_asyncio
from sqlalchemy import text
from sqlalchemy.ext.asyncio import AsyncSession, create_async_engine
from sqlalchemy.orm import sessionmaker
from sqlalchemy.sql.ddl import CreateTable

from src.models.entity import Base

from .settings import test_settings
from .testdata.common_test_db_data import (get_user_roles, login_histories,
                                           roles, users_obj)


@pytest.fixture(scope="session")
def event_loop():
    """
    Create and yield a new event loop for the test session.

    :yield: aiohttp client session.
    """
    loop = asyncio.get_event_loop_policy().new_event_loop()
    yield loop
    loop.close()


@pytest_asyncio.fixture(scope='session')
async def http_session():
    """
    Asynchronously create and yield an aiohttp client session for the test session.

    Yields:
        session: The aiohttp client session.
    """
    async with aiohttp.ClientSession() as session:
        yield session


@pytest_asyncio.fixture
async def make_get_request(http_session: aiohttp.ClientSession):
    """
    Asynchronously make a GET request using the aiohttp client session.

    :param http_session: aiohttp client session.
    :return: A function that takes a URL path and query data, performs a GET request,
             and returns the response object augmented with the response time and body.
    """
    async def inner(path: str, query_data: dict | None = None, headers: dict | None = None):
        if headers is None:
            headers = {}
        headers.setdefault('X-Request-Id', str(uuid.uuid4()))
        url = f'{test_settings.service_url}{path}'
        start = time.time()
        async with http_session.get(url, params=query_data, headers=headers) as response:
            response.body = await response.json()
            response.response_time = time.time() - start
            return response
    return inner


@pytest_asyncio.fixture
async def make_post_request(http_session: aiohttp.ClientSession):
    """
    Asynchronously make a POST request using the aiohttp client session.

    :param http_session: aiohttp client session.
    :return: A function that takes a URL path and query data, performs a GET request,
             and returns the response object augmented with the response time and body.
    """
    async def inner(path: str, query_data: dict | None = None, headers={"Content-Type": "application/json"},
                    is_json_data=True):
        if headers is None:
            headers = {}
        headers.setdefault('X-Request-Id', str(uuid.uuid4()))
        url = f'{test_settings.service_url}{path}'
        start = time.time()
        if is_json_data:
            data = json.dumps(query_data) if query_data else None
        else:
            data = query_data
        async with http_session.post(url, data=data, headers=headers) as response:
            response.body = await response.json()
            response.response_time = time.time() - start
            return response
    return inner


@pytest_asyncio.fixture
async def make_post_request__form_data(http_session: aiohttp.ClientSession):
    async def inner(path: str, query_data: dict | None = None, headers=None):
        if headers is None:
            headers = {}
        headers.setdefault('X-Request-Id', str(uuid.uuid4()))
        url = f'{test_settings.service_url}{path}'
        start = time.time()
        # Transfer data as `data` to match the `application/x-www-form-urlencoded` format
        async with http_session.post(url, data=query_data, headers=headers) as response:
            response.body = await response.json()
            response.response_time = time.time() - start
            return response
    return inner


@pytest_asyncio.fixture
async def make_post_request_for_login(http_session: aiohttp.ClientSession):
    async def inner(path: str, query_data: dict | None = None, json_encode=True):
        headers = {'X-Request-Id': str(uuid.uuid4())}
        url = f'{test_settings.service_url}{path}'
        start = time.time()
        async with http_session.post(url, data=query_data, headers=headers) as response:
            if json_encode:
                response.body = await response.json()
            else:
                response.body = await response.text()
            response.response_time = time.time() - start
            return response
    return inner


@pytest_asyncio.fixture
async def make_patch_request(http_session: aiohttp.ClientSession):
    async def inner(path: str, query_data: dict | None = None, headers: dict | None = None):
        if headers is None:
            headers = {}
        headers.setdefault('X-Request-Id', str(uuid.uuid4()))
        url = f'{test_settings.service_url}{path}'
        start = time.time()
        async with http_session.patch(url, json=query_data, headers=headers) as response:
            response.body = await response.json()
            response.response_time = time.time() - start
            return response
    return inner


@pytest_asyncio.fixture
async def make_delete_request(http_session: aiohttp.ClientSession):
    async def inner(path: str, query_data: dict | None = None, headers=None):
<<<<<<< HEAD
        if headers is None:
            headers = {}
        headers['X-Request-Id'] = str(uuid.uuid4())

=======
>>>>>>> 38d63b23
        url = f'{test_settings.service_url}{path}'
        start = time.time()
        async with http_session.delete(url, json=query_data, headers=headers) as response:
            response.body = await response.json()
            response.response_time = time.time() - start
            return response
    return inner


@pytest.fixture(scope="session")
async def create_tables(engine):
    """create tables without main auth service where is the same logic
    Turned off for now.
    """
    async with engine.begin() as conn:  # async variant
        for table in Base.metadata.tables.values():
            create_stmt = CreateTable(table)
            await conn.execute(create_stmt)
    yield
    with engine.connect() as conn:
        for table in reversed(Base.metadata.sorted_tables):
            conn.execute(text(f"TRUNCATE TABLE {table.name} CASCADE;"))
        conn.execute(text("COMMIT;"))


@pytest.fixture(scope="session")
async def alchemy_session(engine):
    """Создает новую сессию для теста."""
    async_session = sessionmaker(engine, class_=AsyncSession, expire_on_commit=False)
    session = async_session()
    yield session
    await session.close()
    # Turned off too. test db will be deleted with container
    # session_local = sessionmaker(autocommit=False, autoflush=False, bind=engine)
    # session = session_local()
    # yield session
    # session.close()


@pytest.fixture(scope="session")
def engine():
    engine = create_async_engine(test_settings.alchemy_dsn, echo=True, future=True)
    return engine


@pytest.fixture(scope="session", autouse=True)
async def initialize_test_data(alchemy_session: AsyncSession):
    alchemy_session.add_all(users_obj)
    alchemy_session.add_all(roles)
    await alchemy_session.commit()
    user_roles = get_user_roles(users_obj, roles)  # we need uuid's, after writing them to db.
    alchemy_session.add_all(user_roles)
    await alchemy_session.commit()
    alchemy_session.add_all(login_histories)
    await alchemy_session.commit()
    yield
    # Turned off too. test db will be deleted with container
    # await alchemy_session.execute(
    #     'TRUNCATE TABLE '
    #     'content.users, content.roles, content.user_roles, content.refresh_tokens, content.login_histories '
    #     'RESTART IDENTITY CASCADE'
    # )
    # await alchemy_session.commit()<|MERGE_RESOLUTION|>--- conflicted
+++ resolved
@@ -10,7 +10,6 @@
 from sqlalchemy.ext.asyncio import AsyncSession, create_async_engine
 from sqlalchemy.orm import sessionmaker
 from sqlalchemy.sql.ddl import CreateTable
-
 from src.models.entity import Base
 
 from .settings import test_settings
@@ -141,13 +140,9 @@
 @pytest_asyncio.fixture
 async def make_delete_request(http_session: aiohttp.ClientSession):
     async def inner(path: str, query_data: dict | None = None, headers=None):
-<<<<<<< HEAD
         if headers is None:
             headers = {}
         headers['X-Request-Id'] = str(uuid.uuid4())
-
-=======
->>>>>>> 38d63b23
         url = f'{test_settings.service_url}{path}'
         start = time.time()
         async with http_session.delete(url, json=query_data, headers=headers) as response:
