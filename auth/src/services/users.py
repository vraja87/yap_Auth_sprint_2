--- conflicted
+++ resolved
@@ -84,11 +84,7 @@
         logger.info(f'Signup login {user.login}')
         return user
 
-<<<<<<< HEAD
-    async def authenticate(self, username: str, password: str, request: Request) -> tuple[str, str, User]:
-=======
-    async def complete_authentication(self, user: User, request: Request) -> tuple[str, str]:
->>>>>>> dd95e7c0
+    async def complete_authentication(self, user: User, request: Request) -> tuple[str, str, User]:
         """
         Finalizes the authentication process by generating tokens and logging the login history.
 
@@ -113,7 +109,7 @@
         access_token = self.create_access_token(str(user.id), refresh_token_id=refresh_record_id)
         return access_token, refresh_token, user
 
-    async def authenticate(self, username: str, password: str, request: Request) -> tuple[str, str]:
+    async def authenticate(self, username: str, password: str, request: Request) -> tuple[str, str, User]:
         """
         Authenticates a user and generates access and refresh tokens.
 
