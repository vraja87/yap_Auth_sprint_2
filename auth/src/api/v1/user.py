--- conflicted
+++ resolved
@@ -2,11 +2,7 @@
 
 from fastapi import (APIRouter, Depends, Form, HTTPException, Query, Response,
                      Security)
-<<<<<<< HEAD
 from fastapi.responses import JSONResponse, RedirectResponse
-=======
-from fastapi.responses import JSONResponse
->>>>>>> 38d63b23
 from fastapi.security import (HTTPAuthorizationCredentials, HTTPBearer,
                               OAuth2PasswordRequestForm)
 from starlette.requests import Request
@@ -18,11 +14,8 @@
 from src.core.logger import logger
 from src.db.cache import CacheBackend, get_cache
 from src.models.entity import User
-<<<<<<< HEAD
 from src.services.oauth import OAuthService, get_oauth_service
-=======
 from src.services.rate_limit import rate_limit_dependency
->>>>>>> 38d63b23
 from src.services.roles import RoleService, get_role_service
 from src.services.users import UserService, get_user_service
 
