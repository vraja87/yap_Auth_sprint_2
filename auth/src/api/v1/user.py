
from http import HTTPStatus

<<<<<<< HEAD
import src.api.v1.api_examples as api_examples
from src.api.v1.models.entity import (LoginHistoryResponse, LoginResponse,
                                      RoleNamesResponse, TwoTokens,
                                      UserCreate, UserInDB,
=======
from fastapi import (APIRouter, Depends, Form, HTTPException, Query, Response,
                     Security)
from fastapi.responses import JSONResponse
from fastapi.security import (HTTPAuthorizationCredentials, HTTPBearer,
                              OAuth2PasswordRequestForm)
from starlette.requests import Request

import src.api.v1.api_examples as api_examples
from src.api.v1.models.entity import (LoginHistoryResponse, RoleNamesResponse,
                                      TwoTokens, UserCreate, UserInDB,
>>>>>>> 38d63b23
                                      UserUpdateRequest)
from src.core.logger import logger
from src.db.cache import CacheBackend, get_cache
from src.models.entity import User
from src.services.rate_limit import rate_limit_dependency
from src.services.roles import RoleService, get_role_service
from src.services.users import UserService, get_user_service
from starlette.requests import Request

from fastapi import (APIRouter, Depends, Form, HTTPException, Query, Response,
                     Security)
from fastapi.responses import JSONResponse
from fastapi.security import (HTTPAuthorizationCredentials, HTTPBearer,
                              OAuth2PasswordRequestForm)

router = APIRouter()
security = HTTPBearer()


async def get_token(credentials: HTTPAuthorizationCredentials = Security(security),
                    cache: CacheBackend = Depends(get_cache)):
    """
    Validates the access token from the Authorization header.

    :param credentials: Bearer token from the HTTP Authorization header.
    :param cache: CacheBackend instance.
    :return: Valid access token.
    """

    if credentials and hasattr(credentials, 'credentials'):
        if await cache.get(credentials.credentials):
            raise HTTPException(
                status_code=HTTPStatus.UNAUTHORIZED,
                headers={"WWW-Authenticate": "Bearer"},
            )
        return credentials.credentials
    else:
        raise HTTPException(
            status_code=HTTPStatus.UNAUTHORIZED,
            headers={"WWW-Authenticate": "Bearer"},
        )


@logger.catch
@router.post('/signup',
             response_model=UserInDB,
             status_code=HTTPStatus.CREATED,
             summary="User Registration",
             description="Create a new user account.",
             responses=api_examples.user_creation)
async def create_user(user: UserCreate,
                      user_service: UserService = Depends(get_user_service),
                      rate_limit=Depends(rate_limit_dependency)) -> UserInDB:
    """
    Registers a new user.

    :param user: User data for registration.
    :param user_service: User service for database operations.
    :param rate_limit: A dependency that enforces rate limiting on this endpoint.
    :return: Registered user data.
    """
    return await user_service.create_user(
        User(login=user.login,
             password=user.password,
             first_name=user.first_name,
             last_name=user.last_name)
    )


@logger.catch
@router.post('/login',
             response_model=LoginResponse,
             status_code=HTTPStatus.OK,
             summary="User Login",
             description="Authenticate a user and provide access and refresh tokens.",
             responses=api_examples.login)
async def login(request: Request,
                form_data: OAuth2PasswordRequestForm = Depends(),
                user_service: UserService = Depends(get_user_service),
<<<<<<< HEAD
                role_service: RoleService = Depends(get_role_service)
                ) -> LoginResponse:
=======
                rate_limit=Depends(rate_limit_dependency)) -> TwoTokens:
>>>>>>> 38d63b23
    """
    Authenticates user and returns JWT tokens.

    :param request: HTTP request.
    :param form_data: Login credentials.
    :param user_service: User service.
<<<<<<< HEAD
    :param role_service: Dependency injection of the RoleService.
=======
    :param rate_limit: A dependency that enforces rate limiting on this endpoint.
>>>>>>> 38d63b23
    :return: Access and refresh JWT tokens.
    """
    access_token, refresh_token, user = await user_service.authenticate(form_data.username, form_data.password, request)
    user_roles = await role_service.get_roles_by_user_id_query(user.id)
    user_roles = [role.name for role in user_roles]
    return LoginResponse(id=user.id,
                         access_token=access_token,
                         refresh_token=refresh_token,
                         login=user.login,
                         first_name=user.first_name,
                         last_name=user.last_name,
                         roles=user_roles
                         )


@router.post('/logout',
             status_code=HTTPStatus.OK,
             summary="User Logout",
             description="Logs out a user from the current session.",
             responses=api_examples.logout)
async def logout(access_token: str = Depends(get_token),
                 user_service: UserService = Depends(get_user_service),
                 rate_limit=Depends(rate_limit_dependency)) -> Response:
    """
    Logs out user from the current session.

    :param access_token: JWT access token.
    :param user_service: User service.
    :param rate_limit: A dependency that enforces rate limiting on this endpoint.
    :return: Success message.
    """
    await user_service.logout(access_token)
    return JSONResponse(content={"message": "Successfully logged out"}, status_code=HTTPStatus.OK)


@router.post('/logout_all',
             status_code=HTTPStatus.OK,
             summary="User Logout from All Sessions",
             description="Logs out a user from all sessions.",
             responses=api_examples.logout_all)
async def logout_all(access_token: str = Depends(get_token),
                     user_service: UserService = Depends(get_user_service),
                     rate_limit=Depends(rate_limit_dependency)) -> Response:
    """
    Logs out user from all sessions.

    :param access_token: JWT access token.
    :param user_service: User service.
    :param rate_limit: A dependency that enforces rate limiting on this endpoint.
    :return: Success message.
    """
    await user_service.logout_all(access_token)
    return JSONResponse(content={"message": "Successfully logged out from all sessions"}, status_code=HTTPStatus.OK)


@router.post('/refresh',
             status_code=HTTPStatus.OK,
             summary="Refresh Tokens",
             description="Refreshes the access and refresh tokens for a user.",
             responses=api_examples.refresh)
async def refresh(request: Request,
                  refresh_token: str = Form(),
                  user_service: UserService = Depends(get_user_service),
                  rate_limit=Depends(rate_limit_dependency)) -> TwoTokens:
    """
    Refreshes user's authentication tokens.

    :param request: HTTP request.
    :param refresh_token: Current refresh token.
    :param user_service: User service.
    :param rate_limit: A dependency that enforces rate limiting on this endpoint.
    :return: New access and refresh tokens.
    """
    access_token, refresh_token = await user_service.refresh(refresh_token, request)
    return TwoTokens(access_token=access_token, refresh_token=refresh_token)


@router.get("/login-history",
            response_model=list[LoginHistoryResponse],
            summary="Get User Login History",
            description="Retrieves the login history for the current user, including user agent, "
                        "IP address, and the date and time of each login.",
            responses=api_examples.login_history)
async def get_login_history(access_token: str = Depends(get_token),
                            page_number: int = Query(0, ge=0, alias='page_number'),
                            page_size: int = Query(100, ge=1, alias='page_size'),
                            user_service: UserService = Depends(get_user_service),
                            rate_limit=Depends(rate_limit_dependency)) -> list[LoginHistoryResponse]:

    """
    Retrieves the login history for the current user.

    :param access_token: JWT access token.
    :param page_number: The page number for pagination, starting from 0.
    :param page_size: The number of login history entries per page.
    :param user_service: Dependency for user-related operations.
    :param rate_limit: A dependency that enforces rate limiting on this endpoint.
    :return: A list of login history entries for the current user.
    """
    records = await user_service.get_history(access_token=access_token,
                                             page_number=page_number,
                                             page_size=page_size)
    return [LoginHistoryResponse(user_agent=x.user_agent,
                                 ip_address=x.ip_address,
                                 login_date=x.created_at) for x in records]


@router.patch("/update",
              status_code=HTTPStatus.OK,
              summary="Update User Information",
              description="Updates the information of the current user, such as login, first name, last name, "
                          "and password. The access token is required to authenticate and identify the user.",
              responses=api_examples.update)
async def update_user(user_update: UserUpdateRequest,
                      access_token: str = Depends(get_token),
                      user_service: UserService = Depends(get_user_service),
                      rate_limit=Depends(rate_limit_dependency)):
    """
    Updates the information of the current user based on the provided data.

    :param user_update: The request payload containing the user's updated information.
    :param access_token: JWT access token.
    :param user_service: Dependency for handling user-related operations, such as updating user details.
    :param rate_limit: A dependency that enforces rate limiting on this endpoint to prevent abuse.
    :return: JSON response indicating successful update of user information.
    """
    await user_service.update_user(access_token, User(login=user_update.login,
                                                      password=user_update.password,
                                                      first_name=user_update.first_name,
                                                      last_name=user_update.last_name))
    return JSONResponse(content={"message": "User information successfully updated"}, status_code=HTTPStatus.OK)


@router.get("/access-roles",
            status_code=HTTPStatus.OK,
            response_model=list[RoleNamesResponse],
            summary="Retrieve User Roles",
            description="Retrieves a list of roles associated with the current user, "
                        "based on the provided access token.",
            responses=api_examples.access_role)
async def get_access_data(access_token: str = Depends(get_token),
                          role_service: RoleService = Depends(get_role_service),
                          rate_limit=Depends(rate_limit_dependency)) -> list[RoleNamesResponse]:
    """
    Retrieves a list of roles associated with the current user.

    :param access_token: JWT access token.
    :param role_service: Dependency for handling role-related operations, such as retrieving user roles.
    :param rate_limit: A dependency that enforces rate limiting on this endpoint to prevent abuse.
    :return: A list of role names associated with the current user.
    """
    user_roles = await role_service.get_roles_by_access_token(access_token)
    return [RoleNamesResponse(name=role.name) for role in user_roles]<|MERGE_RESOLUTION|>--- conflicted
+++ resolved
@@ -1,24 +1,10 @@
 
 from http import HTTPStatus
 
-<<<<<<< HEAD
 import src.api.v1.api_examples as api_examples
 from src.api.v1.models.entity import (LoginHistoryResponse, LoginResponse,
-                                      RoleNamesResponse, TwoTokens,
-                                      UserCreate, UserInDB,
-=======
-from fastapi import (APIRouter, Depends, Form, HTTPException, Query, Response,
-                     Security)
-from fastapi.responses import JSONResponse
-from fastapi.security import (HTTPAuthorizationCredentials, HTTPBearer,
-                              OAuth2PasswordRequestForm)
-from starlette.requests import Request
-
-import src.api.v1.api_examples as api_examples
-from src.api.v1.models.entity import (LoginHistoryResponse, RoleNamesResponse,
-                                      TwoTokens, UserCreate, UserInDB,
->>>>>>> 38d63b23
-                                      UserUpdateRequest)
+                                      RoleNamesResponse, TwoTokens, UserCreate,
+                                      UserInDB, UserUpdateRequest)
 from src.core.logger import logger
 from src.db.cache import CacheBackend, get_cache
 from src.models.entity import User
@@ -97,23 +83,17 @@
 async def login(request: Request,
                 form_data: OAuth2PasswordRequestForm = Depends(),
                 user_service: UserService = Depends(get_user_service),
-<<<<<<< HEAD
-                role_service: RoleService = Depends(get_role_service)
+                role_service: RoleService = Depends(get_role_service),
+                rate_limit=Depends(rate_limit_dependency)
                 ) -> LoginResponse:
-=======
-                rate_limit=Depends(rate_limit_dependency)) -> TwoTokens:
->>>>>>> 38d63b23
     """
     Authenticates user and returns JWT tokens.
 
     :param request: HTTP request.
     :param form_data: Login credentials.
     :param user_service: User service.
-<<<<<<< HEAD
     :param role_service: Dependency injection of the RoleService.
-=======
-    :param rate_limit: A dependency that enforces rate limiting on this endpoint.
->>>>>>> 38d63b23
+    :param rate_limit: A dependency that enforces rate limiting on this endpoint.
     :return: Access and refresh JWT tokens.
     """
     access_token, refresh_token, user = await user_service.authenticate(form_data.username, form_data.password, request)
