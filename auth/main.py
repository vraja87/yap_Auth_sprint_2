--- conflicted
+++ resolved
@@ -23,15 +23,11 @@
 from fastapi import FastAPI, HTTPException
 from fastapi.responses import ORJSONResponse
 
-<<<<<<< HEAD
-=======
-# from src.utils.jaeger import configure_tracer
 
->>>>>>> dd95e7c0
 fast_api_conf = config.get_config()
 
 
-# configure_tracer(fast_api_conf.jaeger.host, fast_api_conf.jaeger.port)
+configure_tracer(fast_api_conf.jaeger.host, fast_api_conf.jaeger.port)
 app = FastAPI(
     title=fast_api_conf.name,
     docs_url='/api/openapi-auth',
@@ -113,11 +109,14 @@
     )
 
 
-<<<<<<< HEAD
 @app.middleware('http')
 async def before_request(request: Request, call_next):
-    """strictly filter out any requests that do not have a header field
-        """
+    """Middleware to enforce the presence of 'X-Request-Id' header in all incoming requests.
+
+    :param request: The incoming HTTP request instance.
+    :param call_next: The function to call the next middleware or route handler.
+    :return: An ORJSONResponse with status code 400 if 'X-Request-Id' is missing, otherwise proceeds to the next handler.
+    """
     # TODO Have troubles with requests from movies-api swagger documentation.
     request_id = request.headers.get('X-Request-Id')
     if not request_id:
@@ -128,28 +127,6 @@
     return await call_next(request)
 
 FastAPIInstrumentor.instrument_app(app)
-=======
-# @app.middleware('http')
-# async def before_request(request: Request, call_next) -> Response:
-#     """
-#     Middleware to enforce the presence of 'X-Request-Id' header in all incoming requests.
-#
-#     :param request: The incoming HTTP request instance.
-#     :param call_next: The function to call the next middleware or route handler.
-#     :return: An ORJSONResponse with status code 400 if 'X-Request-Id' is missing, otherwise proceeds to the next handler.
-#     """
-#
-#     response = await call_next(request)
-#     request_id = request.headers.get('X-Request-Id')
-#     if not request_id:
-#         return ORJSONResponse(
-#             status_code=HTTPStatus.BAD_REQUEST,
-#             content={'detail': 'X-Request-Id is required'}
-#         )
-#     return response
-#
-# FastAPIInstrumentor.instrument_app(app)
->>>>>>> dd95e7c0
 
 
 app.include_router(user.router, prefix='/api/v1/user', tags=['user'])
